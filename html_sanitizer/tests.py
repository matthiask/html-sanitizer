# coding=utf-8

from __future__ import unicode_literals

from contextlib import contextmanager
from unittest import TestCase

from .sanitizer import Sanitizer


class SanitizerTestCase(TestCase):
    if not hasattr(TestCase, "subTest"):

        @contextmanager
        def subTest(self, *args, **kwargs):
            yield

    def run_tests(self, entries, sanitizer=Sanitizer()):
        for before, after in entries:
            with self.subTest(before=before, after=after):
                after = before if after is None else after
                result = sanitizer.sanitize(before)
                self.assertEqual(
                    result,
                    after,
                    "Cleaning '%s', expected '%s' but got '%s'"
                    % (before, after, result),
                )

    def test_01_sanitize(self):
        entries = [
            ("<p>&nbsp;</p>", " "),
            ("<p>           </p>", " "),
            (
                '<span style="font-weight: bold;">Something</span><p></p>',
                "<strong>Something</strong>",
            ),
            (
                "<p>abc <span>def <em>ghi</em> jkl</span> mno</p>",
                "<p>abc def <em>ghi</em> jkl mno</p>",
            ),
            (
                '<span style="font-style: italic;">Something</span><p></p>',
                "<em>Something</em>",
            ),
            ('<h2 style="font-weight:bold">bla</h2>', "<h2>bla</h2>"),
            ('<h2 style="font-style:italic">bla</h2>', "<h2>bla</h2>"),
            ("<p>abc<br />def</p>", "<p>abc<br>def</p>"),
            ("<p><br/><br/><strong></strong>  <br/></p>", ""),
            ("<p><br/><strong></strong>  <br/> abc</p>", "<p> abc</p>"),
            ("<li><br>bla</li>", "<li>bla</li>"),
            (
                "<p><strong>just</strong> <em>testing</em></p>",
                "<p><strong>just</strong> <em>testing</em></p>",
            ),
            (
                "<p>Hallo<br>Welt<br><br>Hallo<br>Welt</p>",
                "<p>Hallo<br>Welt<br>Hallo<br>Welt</p>",
            ),
            (
                "<p><strong>Zeile 1</strong><br>Zeile 2<br>Zeile 3</p>",
                "<p><strong>Zeile 1</strong><br>Zeile 2<br>Zeile 3</p>",
            ),
            (
                "<p><strong>A</strong>, <strong>B</strong>"
                " und <strong>C</strong></p>",
                "<p><strong>A</strong>, <strong>B</strong>"
                " und <strong>C</strong></p>",
            ),
            ("<p><form>Zeile 1</form></p>", "<p>Zeile 1</p>"),
            # Suboptimal, should be cleaned further
            ("<form><p>Zeile 2</p></form>", "<p> Zeile 2 </p>"),
            ("1<p> </p>2", "1 2"),
            ("1<p></p>2", "12"),
        ]

        self.run_tests(entries)

    def test_02_a_tag(self):
        entries = (
            ('<a href="/foo">foo</a>', None),
            (
                '<a href="/foo" name="bar" target="some" title="baz"'
                ' cookies="yesplease">foo</a>',
                '<a href="/foo" name="bar" target="some" title="baz">foo</a>',
            ),
            ('<a href="http://somewhere.else">foo</a>', None),
            ('<a href="https://somewhere.else">foo</a>', None),
            ('<a href="javascript:alert()">foo</a>', '<a href="#">foo</a>'),
            ('<a href="javascript%3Aalert()">foo</a>', '<a href="#">foo</a>'),
            ('<a href="mailto:foo@bar.com">foo</a>', None),
            ('<a href="tel:1-234-567-890">foo</a>', None),
        )

        self.run_tests(entries)

    def test_03_merge(self):
        entries = (
            ("<h2>foo</h2><h2>bar</h2>", "<h2>foo bar</h2>"),
            ("<h2>foo  </h2>   <h2>   bar</h2>", "<h2>foo bar</h2> "),
        )

        self.run_tests(entries)

    def test_04_p_in_li(self):
        entries = (
            ("<li><p>foo</p></li>", "<li> foo </li>"),
            ("<li>&nbsp;<p>foo</p> &#160; </li>", "<li> foo </li>"),
            (
                "<li>foo<p>bar<strong>xx</strong>rab</p><strong>baz</strong>"
                "a<p>b</p>c</li>",
                "<li>foo bar <strong>xx</strong>rab<strong>baz</strong>a b" " c</li>",
            ),
        )

        self.run_tests(entries)

    def test_05_p_in_p(self):
        entries = (
            ("<p><p>foo</p></p>", "<p>foo</p>"),
            ("<p><p><p>&nbsp;</p> </p><p><br /></p></p>", " "),
            # This is actually correct as the second <p> implicitely
            # closes the first paragraph, and the trailing </p> is
            # deleted because it has no matching opening <p>
            ("<p>foo<p>bar</p>baz</p>", "<p>foo</p><p>bar</p>baz"),
            ("<p>bla <p>blub</p> blaaa</p>", "<p>bla </p><p>blub</p> blaaa"),
            (
                "<p>text1 <p>text2</p> tail2 <p>text3</p> tail3 </p>tail1",
                "<p>text1 </p><p>text2</p> tail2 <p>text3</p> tail3 tail1",
            ),
        )

        self.run_tests(entries)

    def test_06_whitelist(self):
        entries = (
            ('<script src="http://abc">foo</script>', ""),
            ('<script type="text/javascript">foo</script>', ""),
        )

        self.run_tests(entries)

    def test_07_configuration(self):
        sanitizer = Sanitizer(
            {"tags": {"h1", "h2"}, "empty": set(), "separate": set(), "attributes": {}}
        )

        entries = (
            ("<h1>foo</h1>", None),
            ("<h1>foo</h1><h2>bar</h2><h3>baz</h3>", "<h1>foo</h1><h2>bar</h2>baz"),
        )

        self.run_tests(entries, sanitizer=sanitizer)

    def test_08_li_with_marker(self):
        entries = (
            ("<li> - foo</li>", "<li>foo</li>"),
            ("<li>* foo</li>", "<li>foo</li>"),
        )

        self.run_tests(entries)

    def test_09_empty_p_text_in_li(self):
        # this results in an empty p.text
        entries = (
            ("<li><p><strong>foo</strong></p></li>", "<li><strong>foo</strong></li>"),
            ("<li><p><em>foo</em></p></li>", "<li><em>foo</em></li>"),
        )

        self.run_tests(entries)

    def test_10_broken_html(self):
        entries = (
            ("<p><strong>bla", "<p><strong>bla</strong></p>"),
            ("<p><strong>bla<>/dsiad<p/", "<p><strong>bla&lt;&gt;/dsiad</strong></p>"),
        )

        self.run_tests(entries)

    def test_11_nofollow(self):
        sanitizer = Sanitizer({"add_nofollow": True})

        entries = (
            (
                '<p><a href="http://example.com/">example.com</a></p>',
                '<p><a href="http://example.com/"'
                ' rel="nofollow">example.com</a></p>',
            ),
        )

        self.run_tests(entries, sanitizer=sanitizer)

    def test_12_replacements(self):
        entries = (
            ("<b>Bla</b>", "<strong>Bla</strong>"),
            ("<i>Bla</i>", "<em>Bla</em>"),
        )

        self.run_tests(entries)

    def test_13_autolink(self):
        self.run_tests([("<p>https://github.com/</p>", "<p>https://github.com/</p>")])

        sanitizer = Sanitizer({"autolink": True})

        self.run_tests(
            [
                (
                    "<p>https://github.com/</p>",
                    '<p><a href="https://github.com/">https://github.com/</a></p>',
                )
            ],
            sanitizer=sanitizer,
        )

        sanitizer = Sanitizer({"autolink": True, "add_nofollow": True})

        self.run_tests(
            [
                (
                    "<p>https://github.com/</p>",
                    '<p><a href="https://github.com/"'
                    ' rel="nofollow">https://github.com/</a></p>',
                )
            ],
            sanitizer=sanitizer,
        )

    def test_14_classes(self):
        """Class attributes should not be treated specially"""
<<<<<<< HEAD
        sanitizer = Sanitizer(
            {
                "tags": {"h1", "h2", "p", "a", "span"},
                "attributes": {
                    "a": ("href", "name", "target", "title", "id"),
                    "h1": ("class",),
                    "p": ("class",),
                    "span": ("class",),
                },
                "empty": set(),
                "separate": {"a", "p"},
            }
        )

        self.run_tests(
            [
                ('<p class="centered">Test</p>', '<p class="centered">Test</p>'),
                (
                    '<p class="centered">Test <span class="bla">span</span></p>',
                    '<p class="centered">Test <span class="bla">span</span></p>',
                ),
                (
                    '<p class="centered">Test <span class="bla">span</span>'
                    '<span class="blub">span</span></p>',
                    '<p class="centered">Test <span class="bla">span span</span></p>',
                ),
                ('<h1 class="centered">Test</h1>', '<h1 class="centered">Test</h1>'),
                ('<h2 class="centered">Test</h2>', "<h2>Test</h2>"),
            ],
            sanitizer=sanitizer,
        )

    def test_15_classes(self):
        """Class attributes may disable merging"""
        sanitizer = Sanitizer(
            {
                "tags": {"h1", "h2", "p", "a", "span"},
                "attributes": {
                    "a": ("href", "name", "target", "title", "id"),
                    "h1": ("class",),
                    "p": ("class",),
                    "span": ("class",),
                },
                "empty": set(),
                "separate": {"a", "p"},
                "is_mergeable": lambda e1, e2: e1.get("class") == e2.get("class"),
            }
        )

        self.run_tests(
            [
                (
                    '<p class="centered">Test <span class="bla">span</span>'
                    '<span class="blub">span</span></p>',
                    '<p class="centered">Test <span class="bla">span</span>'
                    '<span class="blub">span</span></p>',
                ),
                (
                    '<p class="centered">Test <span class="bla">span</span>'
                    '<span class="bla">span</span></p>',
                    '<p class="centered">Test <span class="bla">span span</span></p>',
                ),
            ],
            sanitizer=sanitizer,
        )

    def test_16_emoji(self):
        self.run_tests([("<p>😂</p>", "<p>😂</p>"), ("<p>💕</p>", "<p>💕</p>")])
=======
        sanitizer = Sanitizer({
            'tags': {'h1', 'h2', 'p', 'a', 'span'},
            'attributes': {
                'a': ('href', 'name', 'target', 'title', 'id', 'rel'),
                'h1': ('class',),
                'p': ('class',),
                'span': ('class',),
            },
            'empty': set(),
            'separate': {'a', 'p'},
        })

        self.run_tests([(
            '<p class="centered">Test</p>',
            '<p class="centered">Test</p>',
        ), (
            '<p class="centered">Test <span class="bla">span</span></p>',
            '<p class="centered">Test <span class="bla">span</span></p>',
        ), (
            '<h1 class="centered">Test</h1>',
            '<h1 class="centered">Test</h1>',
        ), (
            '<h2 class="centered">Test</h2>',
            '<h2>Test</h2>',
        )], sanitizer=sanitizer)

    def test_15_emoji(self):
        self.run_tests([(
            '<p>😂</p>',
            '<p>😂</p>',
        ), (
            '<p>💕</p>',
            '<p>💕</p>',
        )])

    def test_16_target_blank(self):
        self.run_tests([(
            '<a href="#" target="_blank">test</a>',
            '<a href="#" target="_blank" rel="noopener">test</a>',
        )])
>>>>>>> bcd1d1a3
<|MERGE_RESOLUTION|>--- conflicted
+++ resolved
@@ -228,12 +228,11 @@
 
     def test_14_classes(self):
         """Class attributes should not be treated specially"""
-<<<<<<< HEAD
         sanitizer = Sanitizer(
             {
                 "tags": {"h1", "h2", "p", "a", "span"},
                 "attributes": {
-                    "a": ("href", "name", "target", "title", "id"),
+                    "a": ("href", "name", "target", "title", "id", "rel"),
                     "h1": ("class",),
                     "p": ("class",),
                     "span": ("class",),
@@ -267,7 +266,7 @@
             {
                 "tags": {"h1", "h2", "p", "a", "span"},
                 "attributes": {
-                    "a": ("href", "name", "target", "title", "id"),
+                    "a": ("href", "name", "target", "title", "id", "rel"),
                     "h1": ("class",),
                     "p": ("class",),
                     "span": ("class",),
@@ -297,45 +296,13 @@
 
     def test_16_emoji(self):
         self.run_tests([("<p>😂</p>", "<p>😂</p>"), ("<p>💕</p>", "<p>💕</p>")])
-=======
-        sanitizer = Sanitizer({
-            'tags': {'h1', 'h2', 'p', 'a', 'span'},
-            'attributes': {
-                'a': ('href', 'name', 'target', 'title', 'id', 'rel'),
-                'h1': ('class',),
-                'p': ('class',),
-                'span': ('class',),
-            },
-            'empty': set(),
-            'separate': {'a', 'p'},
-        })
-
-        self.run_tests([(
-            '<p class="centered">Test</p>',
-            '<p class="centered">Test</p>',
-        ), (
-            '<p class="centered">Test <span class="bla">span</span></p>',
-            '<p class="centered">Test <span class="bla">span</span></p>',
-        ), (
-            '<h1 class="centered">Test</h1>',
-            '<h1 class="centered">Test</h1>',
-        ), (
-            '<h2 class="centered">Test</h2>',
-            '<h2>Test</h2>',
-        )], sanitizer=sanitizer)
-
-    def test_15_emoji(self):
-        self.run_tests([(
-            '<p>😂</p>',
-            '<p>😂</p>',
-        ), (
-            '<p>💕</p>',
-            '<p>💕</p>',
-        )])
-
-    def test_16_target_blank(self):
-        self.run_tests([(
-            '<a href="#" target="_blank">test</a>',
-            '<a href="#" target="_blank" rel="noopener">test</a>',
-        )])
->>>>>>> bcd1d1a3
+
+    def test_target_blank(self):
+        self.run_tests(
+            [
+                (
+                    '<a href="#" target="_blank">test</a>',
+                    '<a href="#" target="_blank" rel="noopener">test</a>',
+                )
+            ]
+        )