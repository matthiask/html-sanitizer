--- conflicted
+++ resolved
@@ -69,14 +69,13 @@
 
 def target_blank_noopener(element):
     if (
-            element.tag == 'a' and
-            element.attrib.get('target') == '_blank' and
-            'noopener' not in element.attrib.get('rel', '')
+        element.tag == "a"
+        and element.attrib.get("target") == "_blank"
+        and "noopener" not in element.attrib.get("rel", "")
     ):
-        element.attrib['rel'] = ' '.join(part for part in (
-            element.attrib.get('rel', ''),
-            'noopener',
-        ) if part)
+        element.attrib["rel"] = " ".join(
+            part for part in (element.attrib.get("rel", ""), "noopener") if part
+        )
     return element
 
 
@@ -115,41 +114,22 @@
         "sup",
         "hr",
     },
-<<<<<<< HEAD
-    "attributes": {"a": ("href", "name", "target", "title", "id")},
+    "attributes": {"a": ("href", "name", "target", "title", "id", "rel")},
     "empty": {"hr", "a", "br"},
     "separate": {"a", "p", "li"},
     "add_nofollow": False,
     "autolink": False,
     "sanitize_href": sanitize_href,
     "element_preprocessors": [
-=======
-    'attributes': {
-        'a': ('href', 'name', 'target', 'title', 'id', 'rel'),
-    },
-    'empty': {'hr', 'a', 'br'},
-    'separate': {'a', 'p', 'li'},
-    'add_nofollow': False,
-    'autolink': False,
-    'sanitize_href': sanitize_href,
-    'element_preprocessors': [
->>>>>>> bcd1d1a3
         # convert span elements into em/strong if a matching style rule
         # has been found. strong has precedence, strong & em at the same
         # time is not supported
         bold_span_to_strong,
         italic_span_to_em,
-<<<<<<< HEAD
         tag_replacer("b", "strong"),
         tag_replacer("i", "em"),
         tag_replacer("form", "p"),
-=======
-        tag_replacer('b', 'strong'),
-        tag_replacer('i', 'em'),
         target_blank_noopener,
-    ],
-    'element_postprocessors': [
->>>>>>> bcd1d1a3
     ],
     "element_postprocessors": [],
 }
@@ -176,6 +156,12 @@
                 % (set(self.attributes.keys()) - self.tags,)
             )
 
+        anchor_attributes = self.attributes.get("a", ())
+        if "target" in anchor_attributes and "rel" not in anchor_attributes:
+            raise TypeError(
+                'Always allow "rel" when allowing "target" as anchor' " attribute"
+            )
+
     @staticmethod
     def is_mergeable(e1, e2):
         """
@@ -183,13 +169,6 @@
         merged. This can be overriden to honouring distinct classes etc.
         """
         return True
-
-        anchor_attributes = self.attributes.get('a', ())
-        if 'target' in anchor_attributes and 'rel' not in anchor_attributes:
-            raise TypeError(
-                'Always allow "rel" when allowing "target" as anchor'
-                ' attribute'
-            )
 
     def sanitize(self, html):
         """
